from django.shortcuts import render, redirect
from django.views.decorators.csrf import csrf_exempt, csrf_protect
from django.contrib import messages
from django.http import JsonResponse, HttpResponse
from django.core.cache import cache
from linkedin_api import Linkedin
from openai import OpenAI
import re
import json
import logging
import os
from typing import Dict, Any, Optional, List
from dataclasses import dataclass
from . import jobs

# Third-party imports
import mistune
from google import genai
from google.genai import types
from dotenv import load_dotenv
from django.utils.safestring import mark_safe

# Setup logging
logging.basicConfig(level=logging.INFO)
logger = logging.getLogger(__name__)

# Load environment variables
load_dotenv()

# Configuration
@dataclass
class Config:
    LINKEDIN_EMAIL: str = os.getenv("LINKEDIN_EMAIL")
    LINKEDIN_PASSWORD: str = os.getenv("LINKEDIN_PASSWORD")
    OPENAI_API_KEY: str = os.getenv('OPENAI_API_KEY')
    GEMINI_API_KEY: str = os.getenv('GEMINI_API_KEY')
    
    def __post_init__(self):
        if not all([self.LINKEDIN_EMAIL, self.LINKEDIN_PASSWORD, self.OPENAI_API_KEY]):
            raise ValueError("Missing required environment variables")

config = Config()

# Initialize clients
openai_client = OpenAI(api_key=config.OPENAI_API_KEY)
gemini_client = genai.Client(api_key=config.GEMINI_API_KEY)

class LinkedInAnalyzerService:
    """Service class to handle LinkedIn profile analysis and AI processing"""
    
    @staticmethod
    def extract_linkedin_username(url: str) -> Optional[str]:
        """Extract username from LinkedIn URL with improved regex"""
        if not url:
            return None
            
        # Clean URL and handle various formats
        url = url.strip().lower()
        patterns = [
            r'linkedin\.com/in/([a-zA-Z0-9\-_%]+)/?',
            r'linkedin\.com/pub/([a-zA-Z0-9\-_%]+)/?',
            r'linkedin\.com/profile/view\?id=([a-zA-Z0-9\-_%]+)',
        ]
        
        for pattern in patterns:
            match = re.search(pattern, url)
            if match:
                return match.group(1)
        return None
    
    @staticmethod
    def fetch_linkedin_profile(username: str) -> Dict[str, Any]:
        """Fetch LinkedIn profile data with error handling"""
        try:
            # Check cache first
            cache_key = f"linkedin_profile_{username}"
            cached_data = cache.get(cache_key)
            if cached_data:
                logger.info(f"Retrieved cached data for {username}")
                return cached_data
            
            # Fetch from LinkedIn API
            api = Linkedin(config.LINKEDIN_EMAIL, config.LINKEDIN_PASSWORD)
            
            profile_data = api.get_profile(username)
            contact_info = api.get_profile_contact_info(username)
            
            # Combine data
            result = {
                'profile': profile_data,
                'contact': contact_info,
                'username': username
            }
            
            # Cache for 1 hour
            cache.set(cache_key, result, 3600)
            logger.info(f"Successfully fetched and cached profile for {username}")
            
            return result
            
        except Exception as e:
            logger.error(f"Error fetching LinkedIn profile for {username}: {str(e)}")
            raise Exception(f"Failed to fetch LinkedIn profile: {str(e)}")
    
    @staticmethod
    def generate_ai_analysis(resume_data: Dict[str, Any]) -> Dict[str, Any]:
        """Generate AI analysis using OpenAI with improved prompting"""
        try:
            # Create a comprehensive prompt
            analysis_prompt = f"""
            As a professional career advisor and LinkedIn expert, analyze this LinkedIn profile data and provide detailed insights:

            Profile Data: {json.dumps(resume_data, indent=2)}

            Please provide analysis in the following areas:
            1. **Profile Strength Assessment** (Score 1-100)
            2. **Key Strengths** identified in the profile
            3. **Areas for Improvement** with specific recommendations
            4. **Career Progression Analysis**
            5. **Skills Gap Analysis** - what skills are missing for career growth
            6. **Industry Position** - how competitive is this profile in their industry
            7. **Networking Opportunities** - suggestions for expanding professional network
            8. **Content Strategy** - recommendations for LinkedIn content creation
            9. **Profile Optimization Tips** - specific actionable improvements
            10. **Career Path Suggestions** - potential next career moves

            Format your response in clear markdown with headers and bullet points for readability.
            Be specific, actionable, and professional in your recommendations.
            """
            
            response = openai_client.chat.completions.create(
                model="gpt-4o-mini",
                messages=[
                    {
                        "role": "system",
                        "content": "You are an expert LinkedIn career advisor with 15+ years of experience helping professionals optimize their profiles and advance their careers."
                    },
                    {
                        "role": "user",
                        "content": analysis_prompt
                    }
                ],
                max_tokens=2000,
                temperature=0.7
            )
            
            return {
                'analysis': response.choices[0].message.content,
                'success': True
            }
            
        except Exception as e:
            logger.error(f"Error generating AI analysis: {str(e)}")
            return {
                'analysis': f"Error generating analysis: {str(e)}",
                'success': False
            }
    
    @staticmethod
    def generate_job_recommendations(resume_data: Dict[str, Any]) -> Optional[Dict[str, Any]]:
        """Generate job recommendations using Gemini AI with improved schema"""
        try:
            # Extract key information for better analysis
            profile = resume_data.get('profile', {})
            experience = profile.get('experience', [])
            education = profile.get('education', [])
            skills = profile.get('skills', [])
            
            # Create focused prompt
            analysis_text = f"""
            Analyze this professional profile and recommend suitable job opportunities:
            
            Current Role: {profile.get('headline', 'Not specified')}
            Location: {profile.get('locationName', 'Not specified')}
            Industry: {profile.get('industryName', 'Not specified')}
            
            Recent Experience: {experience[:2] if experience else 'None'}
            Education: {education[:2] if education else 'None'}
            Skills: {[s.get('name', '') for s in skills[:10]] if skills else 'None'}
            
            Based on this information, provide job recommendations.
            """
            
            contents = [
                types.Content(
                    role="user",
                    parts=[
                        types.Part.from_text(
                            text=f"{analysis_text}\n\nReturn analysis in the specified JSON format."
                        ),
                    ],
                ),
            ]

            generate_content_config = types.GenerateContentConfig(
                response_mime_type="application/json",
                response_schema=genai.types.Schema(
                    type=genai.types.Type.OBJECT,
                    required=["JOB_TITLES", "LOCATIONS", "RELATED_DOMAINS", "RECOMMENDATIONS", "ATS_SCORE"],
                    properties={
                        "JOB_TITLES": genai.types.Schema(
                            type=genai.types.Type.ARRAY,
                            items=genai.types.Schema(type=genai.types.Type.STRING),
                        ),
                        "LOCATIONS": genai.types.Schema(
                            type=genai.types.Type.ARRAY,
                            items=genai.types.Schema(type=genai.types.Type.STRING),
                        ),
                        "RELATED_DOMAINS": genai.types.Schema(
                            type=genai.types.Type.ARRAY,
                            items=genai.types.Schema(
                                type=genai.types.Type.OBJECT,
                                required=["domain", "relevance_score"],
                                properties={
                                    "domain": genai.types.Schema(type=genai.types.Type.STRING),
                                    "relevance_score": genai.types.Schema(type=genai.types.Type.INTEGER),
                                },
                            ),
                        ),
                        "RECOMMENDATIONS": genai.types.Schema(
                            type=genai.types.Type.ARRAY,
                            items=genai.types.Schema(type=genai.types.Type.STRING),
                        ),
                        "ATS_SCORE": genai.types.Schema(type=genai.types.Type.INTEGER),
                        "SKILLS_TO_DEVELOP": genai.types.Schema(
                            type=genai.types.Type.ARRAY,
                            items=genai.types.Schema(type=genai.types.Type.STRING),
                        ),
                    },
                ),
            )

            json_string = ""
            for chunk in gemini_client.models.generate_content_stream(
                model="gemini-2.0-flash-lite",
                contents=contents,
                config=generate_content_config,
            ):
                if chunk.text:
                    json_string += chunk.text

            return json.loads(json_string)
            
        except json.JSONDecodeError as e:
            logger.error(f"Failed to parse Gemini JSON: {e}")
            return None
        except Exception as e:
            logger.error(f"Error generating job recommendations: {str(e)}")
            return None

    @staticmethod
    def generate_ats_resume(linkedin_data: Dict[str, Any], job_description: str) -> Optional[str]:
        """Generate ATS-optimized resume using Gemini AI"""
        try:
            prompt = f"""
            As an expert resume writer and ATS specialist, create a tailored, ATS-friendly resume in markdown format based on the LinkedIn profile data and job description provided.

            **Instructions:**
            - Focus on relevant experience, skills, and achievements
            - Make the resume as detailed as possible 
            - Use keywords from the job description naturally throughout
            - Structure with clear sections: Summary, Experience, Skills, Education
            - Use bullet points for achievements with quantifiable results where possible
            - Ensure ATS readability with proper formatting

            **LinkedIn Profile Data:**
            {json.dumps(linkedin_data, indent=2)}

            **Target Job Description:**
            {job_description}

            **Output Format:** Clean markdown with proper headers and formatting.
            """

            response = gemini_client.models.generate_content(
                model="gemini-2.0-flash-lite",
                contents=[types.Content(
                    role="user",
                    parts=[types.Part.from_text(text=prompt)]
                )]
            )
            
            return response.text if response and response.text else None
            
        except Exception as e:
            logger.error(f"Error generating ATS resume: {str(e)}")
            return None

    @staticmethod
    def update_resume_with_chat(current_resume: str, user_message: str) -> Optional[str]:
        """Update resume based on user chat message"""
        try:
            chat_prompt = f"""
            You are an expert resume writer. I will provide you with a current resume in markdown format and a user request for modifications.

            **Current Resume:**
            {current_resume}

            **User Request:**
            {user_message}

            **Instructions:**
            - Make the requested changes while maintaining ATS-friendly formatting
            - Keep the overall structure and professional tone
            - Only modify what's specifically requested
            - Return the complete updated resume in markdown format
            - Ensure all changes enhance the resume's effectiveness

            **Output:** Return only the updated resume in markdown format, nothing else.
            """

            response = gemini_client.models.generate_content(
                model="gemini-2.0-flash-lite",
                contents=[types.Content(
                    role="user",
                    parts=[types.Part.from_text(text=chat_prompt)]
                )]
            )
            
            return response.text if response and response.text else None
            
        except Exception as e:
            logger.error(f"Error updating resume with chat: {str(e)}")
            return None

# Views
@csrf_exempt
def index(request):
    """Main landing page with LinkedIn URL input"""
    if request.method == 'POST':
<<<<<<< HEAD
        print("trying to stay")
        profile_url = request.POST.get('linkedin_url')
        username = extract_linkedin_username(profile_url)
        
        if not username:
            return render(request, 'index.html', {'error': 'Invalid LinkedIn URL'})

        try:        
            # Fetch data
            print("trying to do  api creation")
            api = Linkedin(LINKEDIN_EMAIL, LINKEDIDN_PASSWORD)
            print(api)
            print("api creation success")

            resume_data = api.get_profile(username)
            contact = api.get_profile_contact_info(username)

            # Save to session or pass via redirect
            request.session['resume_data'] = resume_data
            request.session['contact'] = contact
            print
            return redirect('resume')  # URL name of your resume view
=======
        profile_url = request.POST.get('linkedin_url', '').strip()
        
        if not profile_url:
            messages.error(request, 'Please enter a valid LinkedIn URL')
            return render(request, 'index.html')
        
        username = LinkedInAnalyzerService.extract_linkedin_username(profile_url)
        
        if not username:
            messages.error(request, 'Invalid LinkedIn URL format. Please enter a valid LinkedIn profile URL.')
            return render(request, 'index.html')

        try:
            # Fetch LinkedIn data
            linkedin_data = LinkedInAnalyzerService.fetch_linkedin_profile(username)
            
            # Store in session with expiry
            request.session['linkedin_data'] = linkedin_data
            request.session.set_expiry(3600)  # 1 hour
            
            messages.success(request, f'Successfully loaded profile for {username}')
            return redirect('resume')
            
>>>>>>> e6971016
        except Exception as e:
            logger.error(f"Error in index view: {str(e)}")
            messages.error(request, f'Error fetching profile: {str(e)}')
            return render(request, 'index.html')

    return render(request, 'index.html')

def resume(request):
    """Display the formatted resume"""
    if request.method == "POST":
        return redirect('ai_analysis')

    linkedin_data = request.session.get('linkedin_data')
    
    if not linkedin_data:
        messages.warning(request, 'No profile data found. Please enter a LinkedIn URL first.')
        return redirect('index')

    context = {
        'data': linkedin_data.get('profile', {}),
        'contact': linkedin_data.get('contact', {}),
        'username': linkedin_data.get('username', '')
    }
    
    return render(request, 'resume.html', context)

def ai_analysis(request):
    """Generate and display AI analysis of the LinkedIn profile"""
    linkedin_data = request.session.get('linkedin_data')
    
    if not linkedin_data:
        messages.warning(request, 'No profile data found. Please start over.')
        return redirect('index')
    
    try:
        # Generate AI analysis
        ai_analysis_result = LinkedInAnalyzerService.generate_ai_analysis(linkedin_data)
        
        # Generate job recommendations
        job_recommendations = LinkedInAnalyzerService.generate_job_recommendations(linkedin_data)
        
        # Fetch actual job listings if recommendations are available
        jobs_data = []
        if job_recommendations and job_recommendations.get('JOB_TITLES'):
            primary_job_title = job_recommendations['JOB_TITLES'][0]
            primary_location = job_recommendations.get('LOCATIONS', [''])[0] if job_recommendations.get('LOCATIONS') else ''
            
            try:
                jobs_data = jobs.fetch_jobs(primary_job_title, location=primary_location)
                request.session['jobs'] = jobs_data.get('jobs', [])  # Store only the list of jobs
                logger.info(f"Fetched {len(jobs_data.get('jobs', []))} jobs for {primary_job_title}")
            except Exception as e:
                logger.error(f"Error fetching jobs: {str(e)}")
                jobs_data = []
        
        context = {
            'analysis': mistune.html(ai_analysis_result['analysis']),
            'analysis_success': ai_analysis_result['success'],
            'job_recommendations': job_recommendations,
            'jobs_data': jobs_data.get('jobs', []),  # Pass only the list of jobs
            'profile_data': linkedin_data.get('profile', {}),
        }
        
        return render(request, "ai_analysis.html", context)
        
    except Exception as e:
        logger.error(f"Error in ai_analysis view: {str(e)}")
        messages.error(request, f'Error generating analysis: {str(e)}')
        return render(request, "ai_analysis.html", {
            'error': 'Could not analyze LinkedIn data. Please try again.',
            'analysis': '',
            'jobs_data': []
        })

@csrf_protect
def ats_resume(request):
    """Handle ATS resume generation and chat-based modifications"""
    linkedin_data = request.session.get('linkedin_data')
    
    if not linkedin_data:
        messages.warning(request, 'No profile data found. Please start over.')
        return redirect('index')
    
    # Initialize chat history if not exists
    if 'ats_chat_history' not in request.session:
        request.session['ats_chat_history'] = []
    
    ats_resume_md = request.session.get('ats_resume_md')
    
    if request.method == 'POST':
        # Handle initial job description submission
        if 'ats_job_desc' in request.POST:
            job_desc = request.POST.get('ats_job_desc', '').strip()
            
            if not job_desc:
                messages.error(request, 'Please enter a job description.')
                return render(request, 'ats_resume_md.html', {
                    'ats_resume_md': '',
                    'show_job_form': True
                })
            
            try:
                # Generate initial ATS resume
                ats_resume_md = LinkedInAnalyzerService.generate_ats_resume(linkedin_data, job_desc)
                
                if ats_resume_md:
                    request.session['ats_resume_md'] = ats_resume_md
                    request.session['job_description'] = job_desc
                    
                    # Add initial message to chat history
                    request.session['ats_chat_history'] = [{
                        'type': 'system',
                        'message': 'Resume generated successfully! You can now ask me to make modifications.'
                    }]
                    
                    messages.success(request, 'ATS resume generated successfully!')
                else:
                    messages.error(request, 'Failed to generate ATS resume. Please try again.')
                    
            except Exception as e:
                logger.error(f"Error generating ATS resume: {str(e)}")
                messages.error(request, f"Error generating ATS resume: {str(e)}")
        
        # Handle chat message for resume modification
        elif 'chat_message' in request.POST:
            chat_message = request.POST.get('chat_message', '').strip()
            
            if not chat_message or not ats_resume_md:
                messages.error(request, 'Invalid request.')
                return redirect('ats_resume')
            
            try:
                # Add user message to chat history
                chat_history = request.session.get('ats_chat_history', [])
                chat_history.append({
                    'type': 'user',
                    'message': chat_message
                })
                
                # Update resume based on user request
                updated_resume = LinkedInAnalyzerService.update_resume_with_chat(ats_resume_md, chat_message)
                
                if updated_resume:
                    request.session['ats_resume_md'] = updated_resume
                    ats_resume_md = updated_resume
                    
                    # Add success message to chat history
                    chat_history.append({
                        'type': 'ai',
                        'message': 'Resume updated successfully based on your request!'
                    })
                    
                    messages.success(request, 'Resume updated successfully!')
                else:
                    # Add error message to chat history
                    chat_history.append({
                        'type': 'ai',
                        'message': 'Sorry, I couldn\'t update your resume. Please try rephrasing your request.'
                    })
                    
                    messages.error(request, 'Failed to update resume. Please try again.')
                
                request.session['ats_chat_history'] = chat_history
                
            except Exception as e:
                logger.error(f"Error updating ATS resume: {str(e)}")
                messages.error(request, f"Error updating resume: {str(e)}")
    
    # Handle download request
    if request.method == 'GET' and request.GET.get('download') == '1' and ats_resume_md:
        response = HttpResponse(ats_resume_md, content_type='text/markdown')
        response['Content-Disposition'] = 'attachment; filename="ATS_Resume.md"'
        return response
    
    # Determine if we should show the job description form
    show_job_form = not ats_resume_md
    
    context = {
        'ats_resume_md': mistune.html(ats_resume_md) if ats_resume_md else '',
        'ats_resume_raw': ats_resume_md or '',
        'show_job_form': show_job_form,
        'chat_history': request.session.get('ats_chat_history', []),
        'job_description': request.session.get('job_description', ''),
        'profile_data': linkedin_data.get('profile', {}),
    }

    print(f"context: {context}")  # Debugging output
    
    return render(request, 'ats_resume_md.html', context)

def clear_session(request):
    """Clear session data and redirect to index"""
    request.session.flush()
    messages.info(request, 'Session cleared. You can analyze a new profile.')
    return redirect('index')

def clear_ats_session(request):
    """Clear only ATS-related session data"""
    session_keys_to_clear = ['ats_resume_md', 'ats_chat_history', 'job_description']
    
    for key in session_keys_to_clear:
        if key in request.session:
            del request.session[key]
    
    messages.info(request, 'ATS resume session cleared. You can generate a new resume.')
    return redirect('ats_resume')

# API endpoints for AJAX requests
def profile_status_api(request):
    """API endpoint to check if profile data exists in session"""
    has_data = bool(request.session.get('linkedin_data'))
    return JsonResponse({
        'has_profile_data': has_data,
        'username': request.session.get('linkedin_data', {}).get('username', '') if has_data else ''
    })

def jobs_api(request):
    """API endpoint to get cached job data"""
    jobs_data = request.session.get('jobs', [])
    logger.info(f"jobs_api: type={type(jobs_data)}, count={len(jobs_data)}")
    
    # Ensure jobs_data is a list of dicts (JSON serializable)
    if not isinstance(jobs_data, list):
        jobs_data = list(jobs_data)
    jobs_data = [dict(job) if not isinstance(job, dict) else job for job in jobs_data]
    
    return JsonResponse({
        'jobs': jobs_data,
        'count': len(jobs_data)
    })

def ats_chat_api(request):
    """API endpoint for ATS resume chat (for future AJAX implementation)"""
    if request.method != 'POST':
        return JsonResponse({'error': 'Only POST requests allowed'}, status=405)
    
    try:
        data = json.loads(request.body)
        chat_message = data.get('message', '').strip()
        
        if not chat_message:
            return JsonResponse({'error': 'Message is required'}, status=400)
        
        ats_resume_md = request.session.get('ats_resume_md')
        if not ats_resume_md:
            return JsonResponse({'error': 'No resume found in session'}, status=404)
        
        # Update resume based on chat message
        updated_resume = LinkedInAnalyzerService.update_resume_with_chat(ats_resume_md, chat_message)
        
        if updated_resume:
            request.session['ats_resume_md'] = updated_resume
            
            # Update chat history
            chat_history = request.session.get('ats_chat_history', [])
            chat_history.extend([
                {'type': 'user', 'message': chat_message},
                {'type': 'ai', 'message': 'Resume updated successfully!'}
            ])
            request.session['ats_chat_history'] = chat_history
            
            return JsonResponse({
                'success': True,
                'updated_resume_html': mark_safe(mistune.html(updated_resume)),
                'updated_resume_raw': updated_resume,
                'chat_history': chat_history
            })
        else:
            return JsonResponse({
                'success': False,
                'error': 'Failed to update resume'
            }, status=500)
            
    except json.JSONDecodeError:
        return JsonResponse({'error': 'Invalid JSON data'}, status=400)
    except Exception as e:
        logger.error(f"Error in ats_chat_api: {str(e)}")
        return JsonResponse({'error': 'Internal server error'}, status=500)<|MERGE_RESOLUTION|>--- conflicted
+++ resolved
@@ -19,6 +19,14 @@
 from google.genai import types
 from dotenv import load_dotenv
 from django.utils.safestring import mark_safe
+
+def clean_html_response(ats_resume_md):
+    # Remove code fences like ```html and ```
+    if ats_resume_md:
+        cleaned = re.sub(r'^```(?:html)?\s*', '', ats_resume_md.strip(), flags=re.IGNORECASE)
+        cleaned = re.sub(r'\s*```$', '', cleaned)
+        return cleaned
+    return ats_resume_md
 
 # Setup logging
 logging.basicConfig(level=logging.INFO)
@@ -293,20 +301,26 @@
             chat_prompt = f"""
             You are an expert resume writer. I will provide you with a current resume in markdown format and a user request for modifications.
 
-            **Current Resume:**
+            <h1>Current Resume:</h1>
             {current_resume}
 
-            **User Request:**
+            <h2>User Request:</h2>
             {user_message}
 
-            **Instructions:**
+            <h3>Instructions:</h3>
+            <p>
+            ```html
+            ```
+            </p>
+            <h7>do not include backtick and file name in header</h7>
             - Make the requested changes while maintaining ATS-friendly formatting
             - Keep the overall structure and professional tone
             - Only modify what's specifically requested
-            - Return the complete updated resume in markdown format
+            - Return the complete updated resume in html <body> format
             - Ensure all changes enhance the resume's effectiveness
 
-            **Output:** Return only the updated resume in markdown format, nothing else.
+            <h1>Output:</h1> <p>Return only the updated resume in html <body> format, nothing else.</p>
+            no need to give head and style
             """
 
             response = gemini_client.models.generate_content(
@@ -328,30 +342,6 @@
 def index(request):
     """Main landing page with LinkedIn URL input"""
     if request.method == 'POST':
-<<<<<<< HEAD
-        print("trying to stay")
-        profile_url = request.POST.get('linkedin_url')
-        username = extract_linkedin_username(profile_url)
-        
-        if not username:
-            return render(request, 'index.html', {'error': 'Invalid LinkedIn URL'})
-
-        try:        
-            # Fetch data
-            print("trying to do  api creation")
-            api = Linkedin(LINKEDIN_EMAIL, LINKEDIDN_PASSWORD)
-            print(api)
-            print("api creation success")
-
-            resume_data = api.get_profile(username)
-            contact = api.get_profile_contact_info(username)
-
-            # Save to session or pass via redirect
-            request.session['resume_data'] = resume_data
-            request.session['contact'] = contact
-            print
-            return redirect('resume')  # URL name of your resume view
-=======
         profile_url = request.POST.get('linkedin_url', '').strip()
         
         if not profile_url:
@@ -375,7 +365,6 @@
             messages.success(request, f'Successfully loaded profile for {username}')
             return redirect('resume')
             
->>>>>>> e6971016
         except Exception as e:
             logger.error(f"Error in index view: {str(e)}")
             messages.error(request, f'Error fetching profile: {str(e)}')
@@ -554,7 +543,7 @@
     show_job_form = not ats_resume_md
     
     context = {
-        'ats_resume_md': mistune.html(ats_resume_md) if ats_resume_md else '',
+        'ats_resume_md': ats_resume_md if ats_resume_md else '',
         'ats_resume_raw': ats_resume_md or '',
         'show_job_form': show_job_form,
         'chat_history': request.session.get('ats_chat_history', []),
@@ -639,7 +628,7 @@
             
             return JsonResponse({
                 'success': True,
-                'updated_resume_html': mark_safe(mistune.html(updated_resume)),
+                'updated_resume_html': mistune.html(updated_resume),
                 'updated_resume_raw': updated_resume,
                 'chat_history': chat_history
             })
@@ -653,4 +642,5 @@
         return JsonResponse({'error': 'Invalid JSON data'}, status=400)
     except Exception as e:
         logger.error(f"Error in ats_chat_api: {str(e)}")
-        return JsonResponse({'error': 'Internal server error'}, status=500)+        return JsonResponse({'error': 'Internal server error'}, status=500)
+    