--- conflicted
+++ resolved
@@ -52,14 +52,333 @@
             left: 0;
             right: 0;
             bottom: 0;
-<<<<<<< HEAD
-            background: url('data:image/svg+xml,<svg xmlns="http://www.w3.org/2000/svg" viewBox="0 0 100 100"><defs><pattern id="grid" width="20" height="20" patternUnits="userSpaceOnUse"><path d="M 20 0 L 0 0 0 20" fill="none" stroke="rgba(255,255,255,0.05)" stroke-width="1"/></pattern></defs><rect width="100" height="100" fill="url(%23grid)"/></svg>');
-            animation: slidePattern 30s linear infinite;
-        }
-
-        @keyframes slidePattern {
-            0% { transform: translateX(0) translateY(0); }
-            100% { transform: translateX(20px) translateY(20px); }
+            background: 
+                radial-gradient(circle at 20% 80%, rgba(255,255,255,0.15) 0%, transparent 60%),
+                radial-gradient(circle at 80% 20%, rgba(255,255,255,0.12) 0%, transparent 60%),
+                radial-gradient(circle at 40% 40%, rgba(255,255,255,0.08) 0%, transparent 50%),
+                url('data:image/svg+xml,<svg xmlns="http://www.w3.org/2000/svg" viewBox="0 0 200 200"><defs><pattern id="linkedinPattern" width="60" height="60" patternUnits="userSpaceOnUse"><circle cx="30" cy="30" r="2" fill="rgba(255,255,255,0.2)"/><path d="M15,45 Q30,15 45,45" stroke="rgba(255,255,255,0.1)" stroke-width="1" fill="none"/><rect x="10" y="10" width="8" height="8" rx="2" fill="rgba(255,255,255,0.05)"/><rect x="42" y="42" width="6" height="6" rx="1" fill="rgba(255,255,255,0.08)"/></pattern></defs><rect width="200" height="200" fill="url(%23linkedinPattern)"/></svg>');
+            animation: floatingElements 25s ease-in-out infinite;
+            z-index: 1;
+        }
+
+        .hero-section::after {
+            content: '';
+            position: absolute;
+            top: -50%;
+            left: -50%;
+            width: 200%;
+            height: 200%;
+            background: 
+                linear-gradient(45deg, transparent 30%, rgba(255,255,255,0.06) 50%, transparent 70%),
+                linear-gradient(-45deg, transparent 30%, rgba(255,255,255,0.03) 50%, transparent 70%);
+            animation: shimmer 12s linear infinite;
+            z-index: 1;
+        }
+
+        /* Animated LinkedIn Elements */
+        .linkedin-elements {
+            position: absolute;
+            top: 0;
+            left: 0;
+            width: 100%;
+            height: 100%;
+            pointer-events: none;
+            z-index: 1;
+        }
+
+        .profile-card {
+            position: absolute;
+            background: rgba(255, 255, 255, 0.1);
+            backdrop-filter: blur(10px);
+            border: 1px solid rgba(255, 255, 255, 0.2);
+            border-radius: 12px;
+            padding: 15px;
+            width: 200px;
+            height: 120px;
+            animation: floatProfile 20s ease-in-out infinite;
+        }
+
+        .profile-card:nth-child(1) {
+            top: 15%;
+            left: 5%;
+            animation-delay: 0s;
+        }
+
+        .profile-card:nth-child(2) {
+            top: 70%;
+            right: 10%;
+            animation-delay: -8s;
+        }
+
+        .profile-card:nth-child(3) {
+            top: 40%;
+            left: 85%;
+            animation-delay: -15s;
+        }
+
+        @keyframes floatProfile {
+            0%, 100% {
+                transform: translateY(0px) rotate(0deg);
+                opacity: 0.3;
+            }
+            25% {
+                transform: translateY(-20px) rotate(2deg);
+                opacity: 0.6;
+            }
+            50% {
+                transform: translateY(-10px) rotate(-1deg);
+                opacity: 0.4;
+            }
+            75% {
+                transform: translateY(-25px) rotate(1.5deg);
+                opacity: 0.5;
+            }
+        }
+
+        .resume-icon {
+            position: absolute;
+            font-size: 3rem;
+            color: rgba(255, 255, 255, 0.2);
+            animation: bounceResume 15s ease-in-out infinite;
+        }
+
+        .resume-icon:nth-child(4) {
+            top: 25%;
+            right: 15%;
+            animation-delay: -3s;
+        }
+
+        .resume-icon:nth-child(5) {
+            bottom: 20%;
+            left: 15%;
+            animation-delay: -10s;
+        }
+
+        @keyframes bounceResume {
+            0%, 100% {
+                transform: translateY(0px) scale(1);
+                opacity: 0.2;
+            }
+            50% {
+                transform: translateY(-30px) scale(1.1);
+                opacity: 0.4;
+            }
+        }
+
+        /* AI Brain Animation */
+        .ai-brain {
+            position: absolute;
+            top: 10%;
+            right: 20%;
+            font-size: 4rem;
+            color: rgba(255, 255, 255, 0.15);
+            animation: pulseBrain 8s ease-in-out infinite;
+        }
+
+        @keyframes pulseBrain {
+            0%, 100% {
+                transform: scale(1);
+                opacity: 0.15;
+            }
+            50% {
+                transform: scale(1.2);
+                opacity: 0.3;
+            }
+        }
+
+        /* Connection Lines */
+        .connection-lines {
+            position: absolute;
+            top: 0;
+            left: 0;
+            width: 100%;
+            height: 100%;
+            pointer-events: none;
+            z-index: 1;
+        }
+
+        .line {
+            position: absolute;
+            height: 2px;
+            background: linear-gradient(90deg, transparent, rgba(255,255,255,0.3), transparent);
+            animation: drawLine 10s ease-in-out infinite;
+        }
+
+        .line:nth-child(1) {
+            top: 30%;
+            left: 20%;
+            width: 200px;
+            transform: rotate(25deg);
+            animation-delay: 0s;
+        }
+
+        .line:nth-child(2) {
+            top: 60%;
+            right: 25%;
+            width: 150px;
+            transform: rotate(-35deg);
+            animation-delay: -5s;
+        }
+
+        .line:nth-child(3) {
+            bottom: 30%;
+            left: 30%;
+            width: 180px;
+            transform: rotate(15deg);
+            animation-delay: -8s;
+        }
+
+        @keyframes drawLine {
+            0%, 100% {
+                opacity: 0;
+                transform: scaleX(0) rotate(var(--rotation, 0deg));
+            }
+            50% {
+                opacity: 1;
+                transform: scaleX(1) rotate(var(--rotation, 0deg));
+            }
+        }
+
+        @keyframes floatingElements {
+            0%, 100% { 
+                transform: translateX(0) translateY(0) rotate(0deg);
+                opacity: 1;
+            }
+            25% { 
+                transform: translateX(10px) translateY(-15px) rotate(1deg);
+                opacity: 0.8;
+            }
+            50% { 
+                transform: translateX(-5px) translateY(-10px) rotate(-0.5deg);
+                opacity: 0.9;
+            }
+            75% { 
+                transform: translateX(15px) translateY(-20px) rotate(1.5deg);
+                opacity: 0.7;
+            }
+        }
+
+        @keyframes shimmer {
+            0% { transform: translateX(-100%) translateY(-100%) rotate(45deg); }
+            100% { transform: translateX(100%) translateY(100%) rotate(45deg); }
+        }
+
+        /* Floating LinkedIn Icons */
+        .floating-icons {
+            position: absolute;
+            top: 0;
+            left: 0;
+            width: 100%;
+            height: 100%;
+            pointer-events: none;
+            z-index: 1;
+        }
+
+        .floating-icon {
+            position: absolute;
+            color: rgba(255, 255, 255, 0.1);
+            font-size: 2rem;
+            animation: float 20s infinite linear;
+        }
+
+        .floating-icon:nth-child(1) {
+            top: 20%;
+            left: 10%;
+            animation-delay: 0s;
+            animation-duration: 25s;
+        }
+
+        .floating-icon:nth-child(2) {
+            top: 60%;
+            left: 80%;
+            animation-delay: -5s;
+            animation-duration: 30s;
+        }
+
+        .floating-icon:nth-child(3) {
+            top: 80%;
+            left: 20%;
+            animation-delay: -10s;
+            animation-duration: 35s;
+        }
+
+        .floating-icon:nth-child(4) {
+            top: 30%;
+            left: 70%;
+            animation-delay: -15s;
+            animation-duration: 28s;
+        }
+
+        .floating-icon:nth-child(5) {
+            top: 10%;
+            left: 60%;
+            animation-delay: -20s;
+            animation-duration: 32s;
+        }
+
+        .floating-icon:nth-child(6) {
+            top: 70%;
+            left: 40%;
+            animation-delay: -8s;
+            animation-duration: 26s;
+        }
+
+        @keyframes float {
+            0% {
+                transform: translateY(0px) rotate(0deg);
+                opacity: 0;
+            }
+            10% {
+                opacity: 0.3;
+            }
+            90% {
+                opacity: 0.3;
+            }
+            100% {
+                transform: translateY(-100vh) rotate(360deg);
+                opacity: 0;
+            }
+        }
+
+        /* Particle System */
+        .particles {
+            position: absolute;
+            top: 0;
+            left: 0;
+            width: 100%;
+            height: 100%;
+            overflow: hidden;
+            z-index: 1;
+        }
+
+        .particle {
+            position: absolute;
+            background: rgba(255, 255, 255, 0.1);
+            border-radius: 50%;
+            pointer-events: none;
+            animation: particleFloat 15s infinite linear;
+        }
+
+        .particle:nth-child(odd) {
+            background: rgba(255, 255, 255, 0.05);
+            animation-duration: 20s;
+        }
+
+        @keyframes particleFloat {
+            0% {
+                transform: translateY(100vh) scale(0);
+                opacity: 0;
+            }
+            10% {
+                opacity: 1;
+            }
+            90% {
+                opacity: 1;
+            }
+            100% {
+                transform: translateY(-100vh) scale(1);
+                opacity: 0;
+            }
         }
 
         .hero-content {
@@ -84,454 +403,6 @@
             transition: all 0.3s ease;
         }
 
-        .hackathon-badge:hover {
-            background: rgba(255, 255, 255, 0.2);
-            transform: translateY(-2px);
-        }
-
-        .hero-title {
-            font-size: clamp(2.5rem, 6vw, 4.5rem);
-            font-weight: 700;
-            color: white;
-            margin-bottom: 1.5rem;
-            text-shadow: 0 2px 4px rgba(0,0,0,0.3);
-            animation: fadeInUp 1s ease-out;
-        }
-
-        .hero-subtitle {
-            font-size: clamp(1.1rem, 2.5vw, 1.4rem);
-            color: rgba(255, 255, 255, 0.9);
-            margin-bottom: 2rem;
-            font-weight: 400;
-            animation: fadeInUp 1s ease-out 0.3s both;
-        }
-
-        @keyframes fadeInUp {
-            from {
-                opacity: 0;
-                transform: translateY(30px);
-            }
-            to {
-                opacity: 1;
-                transform: translateY(0);
-            }
-        }
-
-        .keywords-container {
-            margin: 2.5rem 0;
-            animation: fadeInUp 1s ease-out 0.6s both;
-        }
-
-        .keyword-badge {
-            background: rgba(255, 255, 255, 0.1);
-            backdrop-filter: blur(10px);
-            border: 1px solid rgba(255, 255, 255, 0.2);
-            padding: 0.75rem 1.5rem;
-            margin: 0.5rem;
-            border-radius: 25px;
-            color: white;
-            font-weight: 500;
-=======
-            background: 
-                radial-gradient(circle at 20% 80%, rgba(255,255,255,0.15) 0%, transparent 60%),
-                radial-gradient(circle at 80% 20%, rgba(255,255,255,0.12) 0%, transparent 60%),
-                radial-gradient(circle at 40% 40%, rgba(255,255,255,0.08) 0%, transparent 50%),
-                url('data:image/svg+xml,<svg xmlns="http://www.w3.org/2000/svg" viewBox="0 0 200 200"><defs><pattern id="linkedinPattern" width="60" height="60" patternUnits="userSpaceOnUse"><circle cx="30" cy="30" r="2" fill="rgba(255,255,255,0.2)"/><path d="M15,45 Q30,15 45,45" stroke="rgba(255,255,255,0.1)" stroke-width="1" fill="none"/><rect x="10" y="10" width="8" height="8" rx="2" fill="rgba(255,255,255,0.05)"/><rect x="42" y="42" width="6" height="6" rx="1" fill="rgba(255,255,255,0.08)"/></pattern></defs><rect width="200" height="200" fill="url(%23linkedinPattern)"/></svg>');
-            animation: floatingElements 25s ease-in-out infinite;
-            z-index: 1;
-        }
-
-        .hero-section::after {
-            content: '';
-            position: absolute;
-            top: -50%;
-            left: -50%;
-            width: 200%;
-            height: 200%;
-            background: 
-                linear-gradient(45deg, transparent 30%, rgba(255,255,255,0.06) 50%, transparent 70%),
-                linear-gradient(-45deg, transparent 30%, rgba(255,255,255,0.03) 50%, transparent 70%);
-            animation: shimmer 12s linear infinite;
-            z-index: 1;
-        }
-
-        /* Animated LinkedIn Elements */
-        .linkedin-elements {
-            position: absolute;
-            top: 0;
-            left: 0;
-            width: 100%;
-            height: 100%;
-            pointer-events: none;
-            z-index: 1;
-        }
-
-        .profile-card {
-            position: absolute;
-            background: rgba(255, 255, 255, 0.1);
-            backdrop-filter: blur(10px);
-            border: 1px solid rgba(255, 255, 255, 0.2);
-            border-radius: 12px;
-            padding: 15px;
-            width: 200px;
-            height: 120px;
-            animation: floatProfile 20s ease-in-out infinite;
-        }
-
-        .profile-card:nth-child(1) {
-            top: 15%;
-            left: 5%;
-            animation-delay: 0s;
-        }
-
-        .profile-card:nth-child(2) {
-            top: 70%;
-            right: 10%;
-            animation-delay: -8s;
-        }
-
-        .profile-card:nth-child(3) {
-            top: 40%;
-            left: 85%;
-            animation-delay: -15s;
-        }
-
-        @keyframes floatProfile {
-            0%, 100% {
-                transform: translateY(0px) rotate(0deg);
-                opacity: 0.3;
-            }
-            25% {
-                transform: translateY(-20px) rotate(2deg);
-                opacity: 0.6;
-            }
-            50% {
-                transform: translateY(-10px) rotate(-1deg);
-                opacity: 0.4;
-            }
-            75% {
-                transform: translateY(-25px) rotate(1.5deg);
-                opacity: 0.5;
-            }
-        }
-
-        .resume-icon {
-            position: absolute;
-            font-size: 3rem;
-            color: rgba(255, 255, 255, 0.2);
-            animation: bounceResume 15s ease-in-out infinite;
-        }
-
-        .resume-icon:nth-child(4) {
-            top: 25%;
-            right: 15%;
-            animation-delay: -3s;
-        }
-
-        .resume-icon:nth-child(5) {
-            bottom: 20%;
-            left: 15%;
-            animation-delay: -10s;
-        }
-
-        @keyframes bounceResume {
-            0%, 100% {
-                transform: translateY(0px) scale(1);
-                opacity: 0.2;
-            }
-            50% {
-                transform: translateY(-30px) scale(1.1);
-                opacity: 0.4;
-            }
-        }
-
-        /* AI Brain Animation */
-        .ai-brain {
-            position: absolute;
-            top: 10%;
-            right: 20%;
-            font-size: 4rem;
-            color: rgba(255, 255, 255, 0.15);
-            animation: pulseBrain 8s ease-in-out infinite;
-        }
-
-        @keyframes pulseBrain {
-            0%, 100% {
-                transform: scale(1);
-                opacity: 0.15;
-            }
-            50% {
-                transform: scale(1.2);
-                opacity: 0.3;
-            }
-        }
-
-        /* Connection Lines */
-        .connection-lines {
-            position: absolute;
-            top: 0;
-            left: 0;
-            width: 100%;
-            height: 100%;
-            pointer-events: none;
-            z-index: 1;
-        }
-
-        .line {
-            position: absolute;
-            height: 2px;
-            background: linear-gradient(90deg, transparent, rgba(255,255,255,0.3), transparent);
-            animation: drawLine 10s ease-in-out infinite;
-        }
-
-        .line:nth-child(1) {
-            top: 30%;
-            left: 20%;
-            width: 200px;
-            transform: rotate(25deg);
-            animation-delay: 0s;
-        }
-
-        .line:nth-child(2) {
-            top: 60%;
-            right: 25%;
-            width: 150px;
-            transform: rotate(-35deg);
-            animation-delay: -5s;
-        }
-
-        .line:nth-child(3) {
-            bottom: 30%;
-            left: 30%;
-            width: 180px;
-            transform: rotate(15deg);
-            animation-delay: -8s;
-        }
-
-        @keyframes drawLine {
-            0%, 100% {
-                opacity: 0;
-                transform: scaleX(0) rotate(var(--rotation, 0deg));
-            }
-            50% {
-                opacity: 1;
-                transform: scaleX(1) rotate(var(--rotation, 0deg));
-            }
-        }
-
-        @keyframes floatingElements {
-            0%, 100% { 
-                transform: translateX(0) translateY(0) rotate(0deg);
-                opacity: 1;
-            }
-            25% { 
-                transform: translateX(10px) translateY(-15px) rotate(1deg);
-                opacity: 0.8;
-            }
-            50% { 
-                transform: translateX(-5px) translateY(-10px) rotate(-0.5deg);
-                opacity: 0.9;
-            }
-            75% { 
-                transform: translateX(15px) translateY(-20px) rotate(1.5deg);
-                opacity: 0.7;
-            }
-        }
-
-        @keyframes shimmer {
-            0% { transform: translateX(-100%) translateY(-100%) rotate(45deg); }
-            100% { transform: translateX(100%) translateY(100%) rotate(45deg); }
-        }
-
-        /* Floating LinkedIn Icons */
-        .floating-icons {
-            position: absolute;
-            top: 0;
-            left: 0;
-            width: 100%;
-            height: 100%;
-            pointer-events: none;
-            z-index: 1;
-        }
-
-        .floating-icon {
-            position: absolute;
-            color: rgba(255, 255, 255, 0.1);
-            font-size: 2rem;
-            animation: float 20s infinite linear;
-        }
-
-        .floating-icon:nth-child(1) {
-            top: 20%;
-            left: 10%;
-            animation-delay: 0s;
-            animation-duration: 25s;
-        }
-
-        .floating-icon:nth-child(2) {
-            top: 60%;
-            left: 80%;
-            animation-delay: -5s;
-            animation-duration: 30s;
-        }
-
-        .floating-icon:nth-child(3) {
-            top: 80%;
-            left: 20%;
-            animation-delay: -10s;
-            animation-duration: 35s;
-        }
-
-        .floating-icon:nth-child(4) {
-            top: 30%;
-            left: 70%;
-            animation-delay: -15s;
-            animation-duration: 28s;
-        }
-
-        .floating-icon:nth-child(5) {
-            top: 10%;
-            left: 60%;
-            animation-delay: -20s;
-            animation-duration: 32s;
-        }
-
-        .floating-icon:nth-child(6) {
-            top: 70%;
-            left: 40%;
-            animation-delay: -8s;
-            animation-duration: 26s;
-        }
-
-        @keyframes float {
-            0% {
-                transform: translateY(0px) rotate(0deg);
-                opacity: 0;
-            }
-            10% {
-                opacity: 0.3;
-            }
-            90% {
-                opacity: 0.3;
-            }
-            100% {
-                transform: translateY(-100vh) rotate(360deg);
-                opacity: 0;
-            }
-        }
-
-        /* Particle System */
-        .particles {
-            position: absolute;
-            top: 0;
-            left: 0;
-            width: 100%;
-            height: 100%;
-            overflow: hidden;
-            z-index: 1;
-        }
-
-        .particle {
-            position: absolute;
-            background: rgba(255, 255, 255, 0.1);
-            border-radius: 50%;
-            pointer-events: none;
-            animation: particleFloat 15s infinite linear;
-        }
-
-        .particle:nth-child(odd) {
-            background: rgba(255, 255, 255, 0.05);
-            animation-duration: 20s;
-        }
-
-        @keyframes particleFloat {
-            0% {
-                transform: translateY(100vh) scale(0);
-                opacity: 0;
-            }
-            10% {
-                opacity: 1;
-            }
-            90% {
-                opacity: 1;
-            }
-            100% {
-                transform: translateY(-100vh) scale(1);
-                opacity: 0;
-            }
-        }
-
-        .hero-content {
-            position: relative;
-            z-index: 2;
-        }
-
-        .badge-container {
-            margin-bottom: 2rem;
-        }
-
-        .hackathon-badge {
-            background: rgba(255, 255, 255, 0.15);
-            backdrop-filter: blur(10px);
-            border: 1px solid rgba(255, 255, 255, 0.2);
-            padding: 0.75rem 1.5rem;
-            border-radius: 50px;
-            color: white;
-            font-weight: 500;
-            font-size: 0.9rem;
->>>>>>> 906d9424
-            display: inline-block;
-            transition: all 0.3s ease;
-        }
-
-<<<<<<< HEAD
-        .keyword-badge:hover {
-            background: rgba(255, 255, 255, 0.2);
-            transform: translateY(-3px);
-            box-shadow: 0 5px 15px rgba(0,0,0,0.2);
-        }
-
-        .keyword-badge.highlight {
-            background: var(--linkedin-white);
-            color: var(--linkedin-primary);
-            font-weight: 600;
-        }
-
-        /* Form Section */
-        .form-section {
-            background: var(--linkedin-white);
-            border-radius: 15px;
-            padding: 2.5rem;
-            margin: 3rem 0;
-            box-shadow: var(--shadow-lg);
-            border: 1px solid var(--border-color);
-            animation: fadeInUp 1s ease-out 0.9s both;
-        }
-
-        .form-title {
-            color: var(--linkedin-primary);
-            font-size: 1.8rem;
-            font-weight: 600;
-            margin-bottom: 1.5rem;
-            text-align: center;
-        }
-
-        .form-control {
-            border: 2px solid var(--border-color);
-            border-radius: 10px;
-            padding: 1rem;
-            font-size: 1rem;
-            transition: all 0.3s ease;
-            background: white;
-        }
-
-        .form-control:focus {
-            border-color: var(--linkedin-primary);
-            box-shadow: 0 0 0 0.2rem rgba(0, 119, 181, 0.15);
-            background: white;
-        }
-
-=======
         .hackathon-badge:hover {
             background: rgba(255, 255, 255, 0.2);
             transform: translateY(-2px);
@@ -630,7 +501,6 @@
             background: white;
         }
 
->>>>>>> 906d9424
         .btn-primary {
             background: var(--linkedin-primary);
             border: none;
@@ -662,7 +532,6 @@
             background: var(--linkedin-dark);
             transform: translateY(-2px);
             box-shadow: 0 5px 15px rgba(0, 119, 181, 0.3);
-<<<<<<< HEAD
         }
 
         .loading-spinner {
@@ -688,6 +557,7 @@
         .jury-section {
             background: var(--linkedin-white);
             padding: 5rem 0;
+            overflow: hidden;
         }
 
         .jury-title {
@@ -698,68 +568,6 @@
             margin-bottom: 3rem;
         }
 
-        .jury-card {
-            background: var(--linkedin-white);
-            border-radius: 15px;
-            padding: 2rem;
-            box-shadow: var(--shadow-md);
-            border: 1px solid var(--border-color);
-            transition: all 0.3s ease;
-            height: 100%;
-            text-align: center;
-        }
-
-        .jury-card:hover {
-            transform: translateY(-10px);
-            box-shadow: var(--shadow-lg);
-            border-color: var(--linkedin-primary);
-        }
-
-        .jury-image {
-            width: 150px;
-            height: 150px;
-            border-radius: 50%;
-            object-fit: cover;
-            margin: 0 auto 1.5rem;
-            display: block;
-            border: 4px solid var(--linkedin-light);
-=======
-        }
-
-        .loading-spinner {
-            display: none;
-            text-align: center;
-            margin-top: 1.5rem;
-        }
-
-        .spinner-border {
-            color: var(--linkedin-primary);
-        }
-
-        .error-message {
-            background: #fff5f5;
-            border: 1px solid #fed7d7;
-            color: #c53030;
-            padding: 1rem;
-            border-radius: 10px;
-            margin-top: 1rem;
-        }
-
-        /* Jury Section */
-        .jury-section {
-            background: var(--linkedin-white);
-            padding: 5rem 0;
-            overflow: hidden;
-        }
-
-        .jury-title {
-            color: var(--linkedin-primary);
-            font-size: 2.5rem;
-            font-weight: 700;
-            text-align: center;
-            margin-bottom: 3rem;
-        }
-
         .jury-container {
             overflow-x: auto;
             padding: 1rem 0;
@@ -803,25 +611,12 @@
             padding: 1.5rem;
             box-shadow: var(--shadow-md);
             border: 1px solid var(--border-color);
->>>>>>> 906d9424
             transition: all 0.3s ease;
             text-align: center;
             min-width: 280px;
             flex-shrink: 0;
         }
 
-<<<<<<< HEAD
-        .jury-card:hover .jury-image {
-            border-color: var(--linkedin-primary);
-            transform: scale(1.05);
-        }
-
-        .jury-name {
-            font-size: 1.3rem;
-            font-weight: 600;
-            color: var(--text-primary);
-            margin-bottom: 0.5rem;
-=======
         .jury-card:hover {
             transform: translateY(-8px);
             box-shadow: var(--shadow-lg);
@@ -849,26 +644,20 @@
             font-weight: 600;
             color: var(--text-primary);
             margin-bottom: 0.4rem;
->>>>>>> 906d9424
         }
 
         .jury-role {
             color: var(--text-secondary);
-<<<<<<< HEAD
-            font-size: 1rem;
-            margin-bottom: 1rem;
-=======
             font-size: 0.9rem;
             margin-bottom: 0.8rem;
             line-height: 1.4;
->>>>>>> 906d9424
         }
 
         .jury-linkedin {
             color: var(--linkedin-primary);
             text-decoration: none;
             font-weight: 500;
-<<<<<<< HEAD
+            font-size: 0.85rem;
             transition: color 0.3s ease;
         }
 
@@ -876,16 +665,6 @@
             color: var(--linkedin-dark);
         }
 
-=======
-            font-size: 0.85rem;
-            transition: color 0.3s ease;
-        }
-
-        .jury-linkedin:hover {
-            color: var(--linkedin-dark);
-        }
-
->>>>>>> 906d9424
         /* Features Section (keeping existing) */
         .features-section {
             padding: 80px 20px;
@@ -1023,9 +802,6 @@
             .jury-section {
                 padding: 3rem 0;
             }
-<<<<<<< HEAD
-        }
-=======
             
             .jury-card {
                 min-width: 240px;
@@ -1047,122 +823,11 @@
         }
 
         /* Mobile Responsive */
->>>>>>> 906d9424
     </style>
 </head>
 <body>
     <!-- Hero Section -->
     <section class="hero-section">
-<<<<<<< HEAD
-        <div class="container">
-            <div class="row justify-content-center">
-                <div class="col-lg-10 col-xl-8">
-                    <div class="hero-content text-center">
-                        <div class="badge-container">
-                            <span class="hackathon-badge">
-                                <i class="fas fa-trophy me-2"></i>HOUSE OF HACK 2025
-                            </span>
-                        </div>
-                        
-                        <h1 class="hero-title">LinkedIn Profile Analyzer</h1>
-                        <p class="hero-subtitle">Transform Your LinkedIn Profile Into a Professional Resume with AI-Powered Analysis</p>
-                        
-                        <div class="keywords-container">
-                            <span class="keyword-badge highlight">AI POWERED</span>
-                            <span class="keyword-badge">LINKEDIN</span>
-                            <span class="keyword-badge highlight">PROFESSIONAL</span>
-                            <span class="keyword-badge">RESUME</span>
-                            <span class="keyword-badge highlight">GENERATOR</span>
-                            <span class="keyword-badge">ANALYSIS</span>
-                        </div>
-                        
-                        <!-- Form Section -->
-                        <div class="form-section">
-                            <form method="post" id="resumeForm">
-                                {% csrf_token %}
-                                
-                                <h3 class="form-title">
-                                    <i class="fab fa-linkedin me-2"></i>Analyze Your LinkedIn Profile
-                                </h3>
-                                
-                                <div class="mb-4">
-                                    <label for="linkedin_url" class="form-label fw-semibold">LinkedIn Profile URL</label>
-                                    <input type="url" 
-                                           class="form-control" 
-                                           id="linkedin_url" 
-                                           name="linkedin_url" 
-                                           placeholder="https://www.linkedin.com/in/your-profile" 
-                                           required>
-                                </div>
-                                
-                                <button type="submit" class="btn btn-primary w-100">
-                                    <i class="fas fa-rocket me-2"></i>Generate Professional Resume
-                                </button>
-                                
-                                {% if error %}
-                                    <div class="error-message">
-                                        <i class="fas fa-exclamation-triangle me-2"></i>{{ error }}
-                                    </div>
-                                {% endif %}
-                                
-                                <div class="loading-spinner" id="loadingMessage">
-                                    <div class="spinner-border" role="status">
-                                        <span class="visually-hidden">Loading...</span>
-                                    </div>
-                                    <p class="mt-3 text-muted">
-                                        <i class="fas fa-robot me-2"></i>AI is analyzing your profile... Please wait.
-                                    </p>
-                                </div>
-                            </form>
-                        </div>
-                    </div>
-                </div>
-            </div>
-        </div>
-    </section>
-
-    <!-- Jury Section -->
-    <section class="jury-section">
-        <div class="container">
-            <h2 class="jury-title">Meet Our Esteemed Jury</h2>
-            <div class="row g-4">
-                <div class="col-lg-4 col-md-6">
-                    <div class="jury-card">
-                        <img src="https://media.licdn.com/dms/image/v2/C4E03AQGnJU-TUHbb-A/profile-displayphoto-shrink_400_400/profile-displayphoto-shrink_400_400/0/1550470734751?e=1756944000&v=beta&t=nbLj6tefzhNIGc_DsjeQJ6j4VSxv5qcJSZHllt4t4lg" 
-                             alt="Jury Member 1" 
-                             class="jury-image">
-                        <h4 class="jury-name">Industry Expert</h4>
-                        <p class="jury-role">Senior Technology Leader</p>
-                        <a href="#" class="jury-linkedin">
-                            <i class="fab fa-linkedin me-1"></i>View LinkedIn Profile
-                        </a>
-                    </div>
-                </div>
-                <div class="col-lg-4 col-md-6">
-                    <div class="jury-card">
-                        <img src="https://media.licdn.com/dms/image/v2/D5603AQGhL5sNiCymRA/profile-displayphoto-shrink_400_400/profile-displayphoto-shrink_400_400/0/1710271148696?e=1756944000&v=beta&t=JawpxzgiU7wO-0aPvmkP7W12QBddn4CNAmUijeZaYM0" 
-                             alt="Jury Member 2" 
-                             class="jury-image">
-                        <h4 class="jury-name">Innovation Specialist</h4>
-                        <p class="jury-role">AI & Machine Learning Expert</p>
-                        <a href="#" class="jury-linkedin">
-                            <i class="fab fa-linkedin me-1"></i>View LinkedIn Profile
-                        </a>
-                    </div>
-                </div>
-                <div class="col-lg-4 col-md-6">
-                    <div class="jury-card">
-                        <img src="https://media.licdn.com/dms/image/v2/D5635AQHqZrZcBk9jsw/profile-framedphoto-shrink_400_400/B56Za0uTvWGoAc-/0/1746788760939?e=1751860800&v=beta&t=4YcaU9L37Y-4AnmuPFJvpvORdxczSJznkfh3HujGsTw" 
-                             alt="Jury Member 3" 
-                             class="jury-image">
-                        <h4 class="jury-name">Product Strategist</h4>
-                        <p class="jury-role">Digital Transformation Leader</p>
-                        <a href="#" class="jury-linkedin">
-                            <i class="fab fa-linkedin me-1"></i>View LinkedIn Profile
-                        </a>
-                    </div>
-                </div>
-=======
 
 
         <!-- Floating LinkedIn Icons -->
@@ -1401,7 +1066,6 @@
                         </a>
                     </div>
                 </div>
->>>>>>> 906d9424
             </div>
         </div>
     </section>
@@ -1486,11 +1150,7 @@
             const parallax = document.querySelector('.hero-section::before');
             if (parallax) {
                 const speed = scrolled * 0.5;
-<<<<<<< HEAD
-                parallax.style.transform = `translateY(${speed}px)`;
-=======
                 parallax.style.transform = translateY(${speed}px);
->>>>>>> 906d9424
             }
         });
 
